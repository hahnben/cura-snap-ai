--- conflicted
+++ resolved
@@ -1,163 +1,3 @@
-<<<<<<< HEAD
-package ai.curasnap.backend.controller;
-
-import ai.curasnap.backend.model.dto.NoteRequest;
-import ai.curasnap.backend.model.dto.NoteResponse;
-import ai.curasnap.backend.service.NoteService;
-import ai.curasnap.backend.config.SecurityConfig;
-
-import org.junit.jupiter.api.DisplayName;
-import org.junit.jupiter.api.Test;
-import org.mockito.Mockito;
-
-import org.springframework.beans.factory.annotation.Autowired;
-import org.springframework.boot.test.autoconfigure.web.servlet.WebMvcTest;
-import org.springframework.boot.test.mock.mockito.MockBean;
-import org.springframework.context.annotation.Import;
-import org.springframework.security.test.context.support.WithMockUser;
-import org.springframework.security.oauth2.jwt.JwtDecoder;
-
-import org.springframework.test.web.servlet.MockMvc;
-import org.springframework.http.MediaType;
-
-import java.time.Instant;
-import java.util.List;
-import java.util.UUID;
-
-import static org.hamcrest.Matchers.containsString;
-import static org.mockito.ArgumentMatchers.any;
-import static org.springframework.test.web.servlet.request.MockMvcRequestBuilders.*;
-import static org.springframework.test.web.servlet.result.MockMvcResultMatchers.*;
-
-import org.springframework.security.oauth2.jwt.Jwt;
-import org.springframework.security.oauth2.server.resource.authentication.JwtAuthenticationToken;
-import org.springframework.security.test.web.servlet.request.SecurityMockMvcRequestPostProcessors;
-import org.springframework.test.web.servlet.request.RequestPostProcessor;
-
-
-
-/**
- * Unit tests for the NoteController using MockMvc.
- * Tests the REST API endpoints and interaction with NoteService.
- */
-@WebMvcTest(NoteController.class)
-@Import(SecurityConfig.class)
-class NoteControllerTest {
-
-    @Autowired
-    private MockMvc mockMvc;
-
-    @SuppressWarnings("removal")
-	@MockBean
-    private NoteService noteService;
-
-    // Required to prevent Spring Security from trying to decode JWTs
-    @SuppressWarnings("removal")
-	@MockBean
-    private JwtDecoder jwtDecoder;
-
-    /**
-     * Tests GET /api/v1/hello with a valid mock user.
-     */
-    @Test
-    // @WithMockUser(username = "user123", roles = {"USER"})
-    @DisplayName("GET /api/v1/hello returns greeting with user ID")
-    void helloEndpointReturnsGreeting() throws Exception {
-        mockMvc.perform(get("/api/v1/hello"))
-                .andExpect(status().isOk())
-                .andExpect(content().string(containsString("Hello, test-user")));
-    }
-    
-    /**
-     * Tests POST /api/v1/notes/format with valid NoteRequest.
-     */
-    @Test
-    // @WithMockUser(username = "test-user", roles = {"USER"})
-    @DisplayName("POST /api/v1/notes/format with valid text returns formatted note")
-    void formatNoteWithValidInputReturnsResponse() throws Exception {
-        NoteResponse dummyResponse = new NoteResponse(
-                UUID.randomUUID(),
-                "Patient reports dizziness.",
-                "S: Patient reports dizziness.\nO: ...\nA: ...\nP: ...",
-                Instant.now()
-        );
-
-        Mockito.when(noteService.formatNote(any(), any())).thenReturn(dummyResponse);
-
-        String json = """
-            {
-              "textRaw": "Patient reports dizziness."
-            }
-            """;
-
-        mockMvc.perform(post("/api/v1/notes/format")
-                .with(jwtWithSubject("test-user")) // Simulating security context
-                .contentType(MediaType.APPLICATION_JSON)
-                .content(json))
-            .andExpect(status().isOk())
-            .andExpect(jsonPath("$.textStructured").exists())
-            .andExpect(jsonPath("$.textRaw").value("Patient reports dizziness."));
-
-    }
-    
-    /**
-     * Creates a mock JWT-based authentication with the given subject (user ID).
-     */
-    private static RequestPostProcessor jwtWithSubject(String subject) {
-        Jwt jwt = Jwt.withTokenValue("mock-token")
-                .header("alg", "none")
-                .claim("sub", subject)
-                .build();
-
-        JwtAuthenticationToken authentication = new JwtAuthenticationToken(jwt);
-        return SecurityMockMvcRequestPostProcessors.authentication(authentication);
-    }
-    
-    /**
-     * Tests POST /api/v1/notes/format with blank text.
-     * Expects 400 Bad Request due to validation logic.
-     */
-    @Test
-    @DisplayName("POST /api/v1/notes/format with blank text returns 400")
-    void formatNoteWithEmptyTextReturnsBadRequest() throws Exception {
-        String json = """
-            {
-              "textRaw": "     "
-            }
-            """;
-
-        mockMvc.perform(post("/api/v1/notes/format")
-                .with(jwtWithSubject("test-user"))
-                .contentType(MediaType.APPLICATION_JSON)
-                .content(json))
-            .andExpect(status().isBadRequest());
-    }
-    
-    /**
-     * Tests GET /api/v1/notes and expects a list of NoteResponse objects.
-     */
-    @Test
-    @DisplayName("GET /api/v1/notes returns a list of notes")
-    void getNotesReturnsList() throws Exception {
-        NoteResponse note = new NoteResponse(
-                UUID.randomUUID(),
-                "Example input",
-                "S: ...\nO: ...\nA: ...\nP: ...",
-                Instant.now()
-        );
-
-        Mockito.when(noteService.getNotes(any())).thenReturn(List.of(note));
-
-        mockMvc.perform(get("/api/v1/notes")
-                .with(jwtWithSubject("test-user")))
-            .andExpect(status().isOk())
-            .andExpect(jsonPath("$[0].textRaw").value("Example input"))
-            .andExpect(jsonPath("$[0].textStructured").exists());
-    }
-
-  
-}
-=======
 package ai.curasnap.backend.controller;
 
 import ai.curasnap.backend.model.dto.NoteRequest;
@@ -344,5 +184,4 @@
     }
 
   
-}
->>>>>>> d75c5c5a
+}